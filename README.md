<p align="center"><a href="https://metacall.io/" target="_blank"><img src="https://github.com/metacall.png" width="28%"></a></p>

<h1 align="center"> <b> MetaCall Faas Deploy </b> </h1>

<p  align="center">Tool for deploying into MetaCall FaaS platform.</p>
<br>

[![NPM](https://img.shields.io/npm/v/@metacall/deploy?color=blue)](https://www.npmjs.com/package/@metacall/deploy)
[![Workflow](https://github.com/metacall/deploy/actions/workflows/ci.yml/badge.svg)](https://github.com/metacall/deploy/actions)
[![install size](https://packagephobia.com/badge?p=@metacall/deploy)](https://packagephobia.com/result?p=@metacall/deploy)
[![discord](https://img.shields.io/discord/781987805974757426?color=purple&style=plastic)](https://discord.com/channels/781987805974757426/)

## Table of Contents

-   [About](#about)
    -   [How to install](#how-to-install)
    -   [Configuration](#Configuration)
    -   [Token](#Token)
-   [Supported arguments and commands](#supported-arguments-and-commands)
-   [Exit codes and their meanings](#exit-codes-and-their-meanings)
-   [Contribute](#Contribute)
<<<<<<< HEAD
-   [License](#License)
=======
>>>>>>> 347aa3f1

## About

metacall-deploy provides the interface of options to deploy functions on Metacall FaaS platform. You can deploy your serverless functions within a few clicks without interacting with [Dashboard](https://dashboard.metacall.io/)

## How to install

```bash
npm i -g @metacall/deploy
metacall-deploy
```

## Configuration

The configuration is stored in: - Unix: `$HOME/.metacall/deploy/config.ini` - Windows: `%APPDATA%\metacall\deploy\config.ini`

## Token

The token is stored in the configuration and can be overwritten at any time with `METACALL_API_KEY` environment variable.

## Supported arguments and commands

The metacall-deploy offers many commands for a variety of typical operations.

```bash
metacall-deploy --[args=value]
```

| CLI Args        | Description                                                                                    |
| --------------- | ---------------------------------------------------------------------------------------------- |
| `--help`        | Prints a user manual to assist you in using the cli.                                           |
| `--workdir`     | Accepts relative path to application directory, Defaults to `cwd`                              |
| `--addrepo`     | Accepts url of repository to deploy                                                            |
| `--projectName`   | Accepts a string indicating the name of your project                                           |
| `--email`       | Accepts email id for authentication                                                            |
| `--password`    | Accepts password for authentication                                                            |
| `--token`       | Accepts token for authentication, either pass email & password or token.                       |
| `--force`       | Accepts boolean value: it deletes the deployment present on an existing plan and deploys again |
| `--plan`        | Accepts type of plan: "Essential", "Standard", "Premium"                                       |
| `--inspect`     | Lists out all the deployments with specifications.                                             |
| `--delete`      | Accepts boolean value: it provides you all the available deployment options to delete          |
| `--confDir`     | Accepts relative path for changing default config directory                                    |

## Exit codes and their meanings

| Exit Code | Description          |
| --------- | -------------------- |
| `0`       | Success              |
| `1`       | NotDirectoryRootPath |
| `2`       | EmptyRootPath        |
| `3`       | NotFoundRootPath     |
| `4`       | AccountDisabled      |

## Contribute

> You Can Directly Start Contributing to this deployer in Cloud with ready to run, build & test the project.

[![Open in Gitpod](https://gitpod.io/button/open-in-gitpod.svg)](https://gitpod.io/#https://github.com/metacall/deploy)

To use it on your forked repo, edit the 'Open in Gitpod' button url to `https://gitpod.io/#https://github.com/<my-github-username>/deploy`

## License

This project is currently licensed under the [Apache License version 2.0](LICENSE).<|MERGE_RESOLUTION|>--- conflicted
+++ resolved
@@ -19,10 +19,7 @@
 -   [Supported arguments and commands](#supported-arguments-and-commands)
 -   [Exit codes and their meanings](#exit-codes-and-their-meanings)
 -   [Contribute](#Contribute)
-<<<<<<< HEAD
 -   [License](#License)
-=======
->>>>>>> 347aa3f1
 
 ## About
 
@@ -56,7 +53,7 @@
 | `--help`        | Prints a user manual to assist you in using the cli.                                           |
 | `--workdir`     | Accepts relative path to application directory, Defaults to `cwd`                              |
 | `--addrepo`     | Accepts url of repository to deploy                                                            |
-| `--projectName`   | Accepts a string indicating the name of your project                                           |
+| `--projectName` | Accepts a string indicating the name of your project                                           |
 | `--email`       | Accepts email id for authentication                                                            |
 | `--password`    | Accepts password for authentication                                                            |
 | `--token`       | Accepts token for authentication, either pass email & password or token.                       |
