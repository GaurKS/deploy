--- conflicted
+++ resolved
@@ -29,110 +29,6 @@
 	AccountDisabled = 4
 }
 
-<<<<<<< HEAD
-interface CLIArgs {
-	help?: boolean;
-	workdir: string;
-	projectName: string;
-	email?: string;
-	password?: string;
-	token?: string;
-	force: boolean;
-	plan?: Plans;
-	confDir?: string;
-	inspect?: boolean;
-}
-
-const parsePlan = (planType: string): Plans | undefined => {
-	if (Object.keys(Plans).includes(planType)) {
-		return Plans[planType as keyof typeof Plans];
-	}
-};
-
-const cliArgsDescription: { [k: string]: string } = {
-	help: 'prints help.',
-	workdir: 'accepts path to application directory.',
-	projectName: 'accepts name of the application.',
-	email: 'accepts email id for authentication.',
-	password: 'accepts password for authentication.',
-	token: 'accepts token for authentication, either pass email & password or token.',
-	force: 'accepts boolean value : it deletes the deployment present on an existing plan and deploys again.',
-	plan: 'accepts type of plan : "Essential", "Standard", "Premium".',
-	inspect: 'lists out all the deployments with specifications'
-};
-
-export const args = parse<CLIArgs>(
-	{
-		help: {
-			type: Boolean,
-			optional: true,
-			alias: 'h',
-			description: cliArgsDescription.help
-		},
-		workdir: {
-			type: String,
-			alias: 'w',
-			defaultValue: process.cwd(),
-			description: cliArgsDescription.workdir
-		},
-		projectName: {
-			type: String,
-			alias: 'n',
-			defaultValue: basename(process.cwd()),
-			description: cliArgsDescription.projectName
-		},
-		email: {
-			type: String,
-			alias: 'e',
-			optional: true,
-			description: cliArgsDescription.email
-		},
-		password: {
-			type: String,
-			alias: 'p',
-			optional: true,
-			description: cliArgsDescription.password
-		},
-		token: {
-			type: String,
-			alias: 't',
-			optional: true,
-			description: cliArgsDescription.token
-		},
-		force: {
-			type: Boolean,
-			alias: 'f',
-			defaultValue: false,
-			description: cliArgsDescription.force
-		},
-		plan: {
-			type: parsePlan,
-			alias: 'P',
-			optional: true,
-			description: cliArgsDescription.plan
-		},
-		inspect: {
-			type: Boolean,
-			alias: 'i',
-			defaultValue: false,
-			optional: true,
-			description: cliArgsDescription.inspect
-		},
-		confDir: { type: String, alias: 'd', optional: true }
-	},
-	{
-		helpArg: 'help',
-		headerContentSections: [
-			{
-				header: 'Official CLI for metacall-deploy',
-				content: 'Usage: metacall-deploy [--args]'
-			}
-		]
-	}
-);
-
-=======
->>>>>>> fbc53754
 void (async () => {
 	const rootPath = args['workdir'];
 	const name = args['projectName'];
