#!/usr/bin/env node
import { AxiosError } from 'axios';
import { promises as fs } from 'fs';
import { LanguageId, MetaCallJSON } from 'metacall-protocol/deployment';
import {
	generateJsonsFromFiles,
	generatePackage,
	PackageError
} from 'metacall-protocol/package';
import API from 'metacall-protocol/protocol';
import { join } from 'path';
import args from './cli/args';
import { input } from './cli/inputs';
<<<<<<< HEAD
import { apiError, error, info, printLanguage, warn } from './cli/messages';
=======
import { ins } from './cli/inspect';
import { error, info, printLanguage, warn } from './cli/messages';
>>>>>>> 05514dc4
import Progress from './cli/progress';
import {
	fileSelection,
	languageSelection,
	planSelection
} from './cli/selection';
import { startup } from './startup';
import { zip } from './utils';

enum ErrorCode {
	Ok = 0,
	NotDirectoryRootPath = 1,
	EmptyRootPath = 2,
	NotFoundRootPath = 3,
	AccountDisabled = 4
}

void (async () => {
	const rootPath = args['workdir'];
	const name = args['projectName'];
	const inspect = args['inspect'];

	if (inspect) await ins();

	try {
		if (!(await fs.stat(rootPath)).isDirectory()) {
			error(`Invalid root path, ${rootPath} is not a directory.`);
			return process.exit(ErrorCode.NotDirectoryRootPath);
		}
	} catch (e) {
		error(`Invalid root path, ${rootPath} not found.`);
		return process.exit(ErrorCode.NotFoundRootPath);
	}

	try {
		const config = await startup();
		let descriptor = await generatePackage(rootPath);

		const deploy = async (additionalJsons: MetaCallJSON[]) => {
			// TODO: We should cache the plan and ask for it only once
			const plan =
				args['plan'] ||
				(await planSelection('Please select plan from the list'));

			const api = API(config.token as string, config.baseURL);
			const enabled = await api.deployEnabled();

			if (!enabled) {
				error('Your account is not enabled to deploy');
				return process.exit(ErrorCode.AccountDisabled);
			}

			const { progress, pulse, hide } = Progress();

			const archive = await zip(
				rootPath,
				descriptor.files,
				progress,
				pulse,
				hide
			);

			// TODO: We should do something with the return value, for example
			// check for error or show the output to the user
			await api.upload(
				name,
				archive,
				additionalJsons,
				descriptor.runners
			);

			// TODO: We can ask for environment variables here too and cache them
			/*
			const { enableEnv } = await prompt<{ enableEnv: boolean }>([
				{
					type: 'confirm',
					name: 'enableEnv',
					message: 'Add env vars?',
					default: false
				}
			]);
			const env = enableEnv
				? await prompt<{ env: string }>([
						{
							type: 'input',
							name: 'env',
							message: 'Type env vars in the format: K1=V1, K2=V2'
						}
				]).then(({ env }) =>
						env
							.split(',')
							.map(kv => {
								const [k, v] = kv.trim().split('=');
								return { [k]: v };
							})
							.reduce((obj, kv) => Object.assign(obj, kv), {})
				)
				: {};
			*/

			info(`Deploying ${rootPath}...\n`);

			try {
				await api.deploy(name, [], plan);
			} catch (err) {
				apiError(err as AxiosError);
			}

			// TODO: Anything more? Showing logs... or wait to be ready?
		};

		const createJsonAndDeploy = async (saveConsent: string) => {
			const potentialPackages = generateJsonsFromFiles(descriptor.files);
			const potentialLanguages = Array.from(
				new Set<LanguageId>(
					potentialPackages.reduce<LanguageId[]>(
						(langs, pkg) => [...langs, pkg.language_id],
						[]
					)
				)
			);

			const languages = await languageSelection(potentialLanguages);
			const packages = potentialPackages.filter(pkg =>
				languages.includes(pkg.language_id)
			);

			for (const pkg of packages) {
				pkg.scripts = await fileSelection(
					`Select files to load with ${printLanguage(
						pkg.language_id
					)}`,
					pkg.scripts
				);
			}

			const cacheJsons = saveConsent === 'Y' || saveConsent === 'YES';

			const additionalPackages = cacheJsons
				? await (async () => {
						for (const pkg of packages) {
							await fs.writeFile(
								join(
									rootPath,
									`metacall-${pkg.language_id}.json`
								),
								JSON.stringify(pkg, null, 2)
							);
						}

						// If they are cached, genearte the descriptor again
						descriptor = await generatePackage(rootPath);

						// The descriptor already contains the packages so
						// there is no need to send additional packages
						return [];
				  })()
				: packages; // Otherwise, packages are not cached, send them

			await deploy(additionalPackages);
		};

		switch (descriptor.error) {
			case PackageError.None: {
				await deploy([]);
				break;
			}
			case PackageError.Empty: {
				error(`The directory you specified (${rootPath}) is empty`);
				return process.exit(ErrorCode.EmptyRootPath);
			}
			case PackageError.JsonNotFound: {
				warn(
					`No metacall.json was found in ${rootPath}, launching the wizard`
				);

				const askToCachePackagesFile = (): Promise<string> =>
					input('Do you want to save metacall.json file? (Y/N): ');

				await createJsonAndDeploy(
					(await askToCachePackagesFile()).toUpperCase()
				);
				break;
			}
		}
	} catch (e) {
		console.error(e);
	}
})();<|MERGE_RESOLUTION|>--- conflicted
+++ resolved
@@ -11,12 +11,8 @@
 import { join } from 'path';
 import args from './cli/args';
 import { input } from './cli/inputs';
-<<<<<<< HEAD
+import { ins } from './cli/inspect';
 import { apiError, error, info, printLanguage, warn } from './cli/messages';
-=======
-import { ins } from './cli/inspect';
-import { error, info, printLanguage, warn } from './cli/messages';
->>>>>>> 05514dc4
 import Progress from './cli/progress';
 import {
 	fileSelection,
